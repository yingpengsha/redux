--- conflicted
+++ resolved
@@ -18,19 +18,12 @@
       // just for monitoring the dispatched actions
       redux.subscribe(() => {
         expectedCallCount--;
-<<<<<<< HEAD
-        const state = redux.getState();
-
-        expect(state.fakeStore).toEqual(fakeState);
-        if (expectedCallCount === 0) {
-=======
         if (expectedCallCount === 0) {
           const state = redux.getState();
           expect(state.todoStore).toEqual([
             { id: 2, text: 'World' },
             { id: 1, text: 'Hello' }
           ]);
->>>>>>> 6ccb3dbe
           done();
         }
       });
